--- conflicted
+++ resolved
@@ -1,7 +1,3 @@
 pandas
 jq
-<<<<<<< HEAD
-jinja2
-=======
-Jinja2
->>>>>>> 94407efc
+Jinja2